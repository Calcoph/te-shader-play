--- conflicted
+++ resolved
@@ -16,12 +16,7 @@
     let event_loop = EventLoopBuilder::default().build().expect("Couldn't create event loop");
 
     let wb = WindowBuilder::new()
-<<<<<<< HEAD
-        .with_inner_size(dpi::LogicalSize::new(SCREEN_WIDTH, SCREEN_HEIGHT));
-=======
-        .with_inner_size(dpi::PhysicalSize::new(SCREEN_WIDTH, SCREEN_HEIGHT))
-        .with_resizable(false);
->>>>>>> ae5d1265
+        .with_inner_size(dpi::PhysicalSize::new(SCREEN_WIDTH, SCREEN_HEIGHT));
 
     let window = wb.build(&event_loop).expect("Couldn't create window");
     window.set_window_level(winit::window::WindowLevel::AlwaysOnTop);
